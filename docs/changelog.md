--- conflicted
+++ resolved
@@ -4,31 +4,22 @@
 
 **Highlights**
 
-<<<<<<< HEAD
-**New Features**
+- Support using backbone from pytorch-image-models(timm)
+
+**New Features**
+
+- Support using backbones from pytorch-image-models(timm) for TSN ([#880](https://github.com/open-mmlab/mmaction2/pull/880))
 
 **Improvements**
 
 - Add a tool to find invalid videos ([#907](https://github.com/open-mmlab/mmaction2/pull/907))
-=======
-- Support using backbone from pytorch-image-models(timm)
-
-**New Features**
-
-- Support using backbones from pytorch-image-models(timm) for TSN ([#880](https://github.com/open-mmlab/mmaction2/pull/880))
-
-**Improvements**
->>>>>>> f007661a
-
-**Bug and Typo Fixes**
-
-**ModelZoo**
-
-<<<<<<< HEAD
-=======
+
+**Bug and Typo Fixes**
+
+**ModelZoo**
+
 - Add TSN with Swin Transformer backbone as an example for using pytorch-image-models(timm) backbones ([#880](https://github.com/open-mmlab/mmaction2/pull/880))
 
->>>>>>> f007661a
 ### 0.15.0 (31/05/2021)
 
 **Highlights**
